--- conflicted
+++ resolved
@@ -155,12 +155,8 @@
 > as an implementation detail of browsers, but that does not mean it should be
 > the responsibility of the `view` function in Elm. So we do it differently!
 
-<<<<<<< HEAD
 [elm-css]: /packages/rtfeldman/elm-css/latest/
-=======
-[elm-css]: /rtfeldman/elm-css/latest/
-
->>>>>>> ec081866
+
 -}
 type alias Document msg =
     { title : String
